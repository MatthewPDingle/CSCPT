--- conflicted
+++ resolved
@@ -1064,13 +1064,8 @@
 
 
 @pytest.mark.asyncio
-<<<<<<< HEAD
 async def test_new_round_notification(monkeypatch):
     """Ensure notify_new_round is called when advancing rounds."""
-=======
-async def test_new_round_notification(monkeypatch) -> None:
-    """Ensure new_round event is emitted when a new betting round begins."""
->>>>>>> 5e5dcb70
     game = PokerGame(small_blind=5, big_blind=10, game_id="test_game")
 
     game.add_player("p1", "Player 1", 100)
@@ -1078,7 +1073,6 @@
 
     game.start_hand()
 
-<<<<<<< HEAD
     game.to_act = set()
 
     mock_notify = AsyncMock()
@@ -1087,14 +1081,6 @@
         mock_notify,
     )
 
-=======
-    mock_notify = AsyncMock()
-    monkeypatch.setattr(
-        "app.core.websocket.game_notifier.notify_new_round", mock_notify
-    )
-
-    game.to_act = set()
->>>>>>> 5e5dcb70
     await game._end_betting_round()
 
     await asyncio.sleep(0.1)
